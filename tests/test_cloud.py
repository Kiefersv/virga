--- conflicted
+++ resolved
@@ -6,7 +6,6 @@
 from virga import justdoit as jdi
 
 def test_mie_database():
-<<<<<<< HEAD
     _, _, _, _, _ = jdi.calc_mie_db(['Cr'],'.', '.', rmin = 1e-5, nradii = 10)
     qext, qsca, asym, radii, wave = jdi.calc_mie_db(['MnS'],
                                 '.', '.', rmin = 1e-5, nradii = 10)
@@ -14,62 +13,12 @@
     assert np.isclose(np.sum(qsca), 3295.247186049365)
     assert np.isclose(np.sum(asym), 1093.2539398130693)
 
-def test_virga_single_cloud():
+def test_virga_cloud():
     # initialise atmosphere
     a = jdi.Atmosphere(['MnS'], fsed=1, mh=1, mmw=2.2)
     a.gravity(gravity=7.460, gravity_unit=u.Unit('m/(s**2)'))
     a.ptk(df=jdi.hot_jupiter())
     # calculate cloud profile using og_solver
-    all_out = jdi.compute(a, as_dict=True, directory='.')
-    # check outputs
-    assert np.isclose(np.sum(all_out['condensate_mmr']), 6.163947994805619e-05)
-    assert np.isclose(np.sum(all_out['mean_particle_r']), 213.68473817971767)
-    assert np.isclose(np.sum(all_out['droplet_eff_r']), 710.2622567489823)
-    assert np.isclose(np.sum(all_out['column_density']), 2184.11033113616)
-    assert np.isclose(np.sum(all_out['single_scattering']), 5752.215299269361)
-    assert np.isclose(np.sum(all_out['asymmetry']), 3736.8968648397567)
-    assert np.isclose(np.sum(all_out['opd_by_gas']), 0.9849945642140122)
-    assert np.isclose(np.sum(all_out['opd_per_layer']), 0.010309205846656488)
-    
-def test_virga_direct_solver():
-=======
-    # calculate mie values
-    qext, qsca, asym, radii, wave = jdi.calc_mie_db(
-        ['MnS'], '.', '.', rmin = 1e-5, nradii = 10
-    )
-    # check mie values
-    assert np.isclose(np.sum(qext), 3943.0645661036983)
-    assert np.isclose(np.sum(qsca), 3761.3770094896213)
-    assert np.isclose(np.sum(asym), 1918.452490845249)
-
-def test_virga_cloud():
->>>>>>> 5cc24556
-    # initialise atmosphere
-    a = jdi.Atmosphere(['MnS'], fsed=1, mh=1, mmw=2.2)
-    a.gravity(gravity=7.460, gravity_unit=u.Unit('m/(s**2)'))
-    a.ptk(df=jdi.hot_jupiter())
-    # calculate cloud profile using og_solver
-<<<<<<< HEAD
-    all_out = jdi.compute(a, as_dict=True, directory='.', og_solver=False)
-    # check outputs
-    assert np.isclose(np.sum(all_out['condensate_mmr']), 1.843949389772658e-05)
-    assert np.isclose(np.sum(all_out['mean_particle_r']), 720.4830441320369)
-    assert np.isclose(np.sum(all_out['droplet_eff_r']), 2394.7986048690545)
-    assert np.isclose(np.sum(all_out['column_density']), 51.23056414336807)
-    assert np.isclose(np.sum(all_out['single_scattering']), 5743.974745378395)
-    assert np.isclose(np.sum(all_out['asymmetry']), 3910.185884007504)
-    assert np.isclose(np.sum(all_out['opd_by_gas']), 0.2613196396359124)
-    assert np.isclose(np.sum(all_out['opd_per_layer']), 0.0007309227958875775)
-
-def test_virga_size_distribution():
-    # calculate different size distributions
-    # -> lognormal is already coverd with the basic test (test_virga_single_cloud)
-    # gamma size distribution
-    a = jdi.Atmosphere(['MnS'], fsed=1, mh=1, mmw=2.2, size_distribution='gamma')
-    a.gravity(gravity=7.460, gravity_unit=u.Unit('m/(s**2)'))
-    a.ptk(df=jdi.hot_jupiter())
-    all_out = jdi.compute(a, as_dict=True, directory='.')
-=======
     all_out = jdi.compute(a, as_dict=True, directory='.')
     # check outputs
     assert np.isclose(np.sum(all_out['condensate_mmr']), 6.163947994805619e-05)
@@ -106,7 +55,6 @@
     a.gravity(gravity=7.460, gravity_unit=u.Unit('m/(s**2)'))
     a.ptk(df=jdi.hot_jupiter())
     all_out = jdi.compute(a, as_dict=True, directory='.')
->>>>>>> 5cc24556
     assert np.isclose(np.sum(all_out['droplet_eff_r']), 940.9847777172278)
     assert np.isclose(np.sum(all_out['opd_per_layer']), 0.001924747698604046)
     # exponential distribution
@@ -123,7 +71,6 @@
     all_out = jdi.compute(a, as_dict=True, directory='.')
     assert np.isclose(np.sum(all_out['droplet_eff_r']), 1195.0939223236237)
     assert np.isclose(np.sum(all_out['opd_per_layer']), 0.0005444735981582805)
-<<<<<<< HEAD
 
 def test_virga_mixed_cloud():
     # mixed cloud atmosphere
@@ -159,5 +106,3 @@
     assert np.isclose(np.sum(all_out['condensate_mmr']), 0.00017752695437599523)
     assert np.isclose(np.sum(all_out['mean_particle_r']), 193.98902426602106)
     assert np.isclose(np.sum(np.nan_to_num(all_out['column_density'])), 421573.4502528833)
-=======
->>>>>>> 5cc24556
